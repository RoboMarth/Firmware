/****************************************************************************
 *
 *   Copyright (C) 2013-2014 PX4 Development Team. All rights reserved.
 *
 * Redistribution and use in source and binary forms, with or without
 * modification, are permitted provided that the following conditions
 * are met:
 *
 * 1. Redistributions of source code must retain the above copyright
 *    notice, this list of conditions and the following disclaimer.
 * 2. Redistributions in binary form must reproduce the above copyright
 *    notice, this list of conditions and the following disclaimer in
 *    the documentation and/or other materials provided with the
 *    distribution.
 * 3. Neither the name PX4 nor the names of its contributors may be
 *    used to endorse or promote products derived from this software
 *    without specific prior written permission.
 *
 * THIS SOFTWARE IS PROVIDED BY THE COPYRIGHT HOLDERS AND CONTRIBUTORS
 * "AS IS" AND ANY EXPRESS OR IMPLIED WARRANTIES, INCLUDING, BUT NOT
 * LIMITED TO, THE IMPLIED WARRANTIES OF MERCHANTABILITY AND FITNESS
 * FOR A PARTICULAR PURPOSE ARE DISCLAIMED. IN NO EVENT SHALL THE
 * COPYRIGHT OWNER OR CONTRIBUTORS BE LIABLE FOR ANY DIRECT, INDIRECT,
 * INCIDENTAL, SPECIAL, EXEMPLARY, OR CONSEQUENTIAL DAMAGES (INCLUDING,
 * BUT NOT LIMITED TO, PROCUREMENT OF SUBSTITUTE GOODS OR SERVICES; LOSS
 * OF USE, DATA, OR PROFITS; OR BUSINESS INTERRUPTION) HOWEVER CAUSED
 * AND ON ANY THEORY OF LIABILITY, WHETHER IN CONTRACT, STRICT
 * LIABILITY, OR TORT (INCLUDING NEGLIGENCE OR OTHERWISE) ARISING IN
 * ANY WAY OUT OF THE USE OF THIS SOFTWARE, EVEN IF ADVISED OF THE
 * POSSIBILITY OF SUCH DAMAGE.
 *
 ****************************************************************************/

/**
 * @file commander.cpp
 * Main fail-safe handling.
 *
 * @author Petri Tanskanen <petri.tanskanen@inf.ethz.ch>
 * @author Lorenz Meier <lm@inf.ethz.ch>
 * @author Thomas Gubler <thomasgubler@student.ethz.ch>
 * @author Julian Oes <julian@oes.ch>
 * @author Anton Babushkin <anton.babushkin@me.com>
 */

#include <nuttx/config.h>
#include <pthread.h>
#include <stdio.h>
#include <stdlib.h>
#include <stdbool.h>
#include <string.h>
#include <unistd.h>
#include <fcntl.h>
#include <errno.h>
#include <systemlib/err.h>
#include <systemlib/circuit_breaker.h>
#include <debug.h>
#include <sys/prctl.h>
#include <sys/stat.h>
#include <string.h>
#include <math.h>
#include <poll.h>

#include <uORB/uORB.h>
#include <uORB/topics/sensor_combined.h>
#include <uORB/topics/battery_status.h>
#include <uORB/topics/manual_control_setpoint.h>
#include <uORB/topics/offboard_control_setpoint.h>
#include <uORB/topics/home_position.h>
#include <uORB/topics/vehicle_global_position.h>
#include <uORB/topics/vehicle_local_position.h>
#include <uORB/topics/position_setpoint_triplet.h>
#include <uORB/topics/vehicle_gps_position.h>
#include <uORB/topics/vehicle_command.h>
#include <uORB/topics/subsystem_info.h>
#include <uORB/topics/actuator_controls.h>
#include <uORB/topics/actuator_armed.h>
#include <uORB/topics/parameter_update.h>
#include <uORB/topics/differential_pressure.h>
#include <uORB/topics/safety.h>
#include <uORB/topics/system_power.h>
#include <uORB/topics/mission_result.h>
#include <uORB/topics/telemetry_status.h>

#include <drivers/drv_led.h>
#include <drivers/drv_hrt.h>
#include <drivers/drv_tone_alarm.h>

#include <mavlink/mavlink_log.h>
#include <systemlib/param/param.h>
#include <systemlib/systemlib.h>
#include <systemlib/err.h>
#include <systemlib/cpuload.h>
#include <systemlib/rc_check.h>
#include <systemlib/state_table.h>

#include "px4_custom_mode.h"
#include "commander_helper.h"
#include "state_machine_helper.h"
#include "calibration_routines.h"
#include "accelerometer_calibration.h"
#include "gyro_calibration.h"
#include "mag_calibration.h"
#include "baro_calibration.h"
#include "rc_calibration.h"
#include "airspeed_calibration.h"

/* oddly, ERROR is not defined for c++ */
#ifdef ERROR
# undef ERROR
#endif
static const int ERROR = -1;

extern struct system_load_s system_load;

/* Decouple update interval and hysteris counters, all depends on intervals */
#define COMMANDER_MONITORING_INTERVAL 50000
#define COMMANDER_MONITORING_LOOPSPERMSEC (1/(COMMANDER_MONITORING_INTERVAL/1000.0f))

#define MAVLINK_OPEN_INTERVAL 50000

#define STICK_ON_OFF_LIMIT 0.9f
#define STICK_ON_OFF_HYSTERESIS_TIME_MS 1000
#define STICK_ON_OFF_COUNTER_LIMIT (STICK_ON_OFF_HYSTERESIS_TIME_MS*COMMANDER_MONITORING_LOOPSPERMSEC)

#define POSITION_TIMEOUT		(600 * 1000)		/**< consider the local or global position estimate invalid after 600ms */
#define FAILSAFE_DEFAULT_TIMEOUT	(3 * 1000 * 1000)	/**< hysteresis time - the failsafe will trigger after 3 seconds in this state */
#define RC_TIMEOUT			500000
#define DL_TIMEOUT			5 * 1000* 1000
#define OFFBOARD_TIMEOUT		500000
#define DIFFPRESS_TIMEOUT		2000000

#define PRINT_INTERVAL	5000000
#define PRINT_MODE_REJECT_INTERVAL	2000000

enum MAV_MODE_FLAG {
	MAV_MODE_FLAG_CUSTOM_MODE_ENABLED = 1, /* 0b00000001 Reserved for future use. | */
	MAV_MODE_FLAG_TEST_ENABLED = 2, /* 0b00000010 system has a test mode enabled. This flag is intended for temporary system tests and should not be used for stable implementations. | */
	MAV_MODE_FLAG_AUTO_ENABLED = 4, /* 0b00000100 autonomous mode enabled, system finds its own goal positions. Guided flag can be set or not, depends on the actual implementation. | */
	MAV_MODE_FLAG_GUIDED_ENABLED = 8, /* 0b00001000 guided mode enabled, system flies MISSIONs / mission items. | */
	MAV_MODE_FLAG_STABILIZE_ENABLED = 16, /* 0b00010000 system stabilizes electronically its attitude (and optionally position). It needs however further control inputs to move around. | */
	MAV_MODE_FLAG_HIL_ENABLED = 32, /* 0b00100000 hardware in the loop simulation. All motors / actuators are blocked, but internal software is full operational. | */
	MAV_MODE_FLAG_MANUAL_INPUT_ENABLED = 64, /* 0b01000000 remote control input is enabled. | */
	MAV_MODE_FLAG_SAFETY_ARMED = 128, /* 0b10000000 MAV safety set to armed. Motors are enabled / running / can start. Ready to fly. | */
	MAV_MODE_FLAG_ENUM_END = 129, /*  | */
};

/* Mavlink file descriptors */
static int mavlink_fd = 0;

/* flags */
static bool commander_initialized = false;
static volatile bool thread_should_exit = false;		/**< daemon exit flag */
static volatile bool thread_running = false;		/**< daemon status flag */
static int daemon_task;				/**< Handle of daemon task / thread */

static unsigned int leds_counter;
/* To remember when last notification was sent */
static uint64_t last_print_mode_reject_time = 0;
/* if connected via USB */
static bool on_usb_power = false;

static float takeoff_alt = 5.0f;
static int parachute_enabled = 0;
static float eph_epv_threshold = 5.0f;

static struct vehicle_status_s status;
static struct actuator_armed_s armed;
static struct safety_s safety;
static struct vehicle_control_mode_s control_mode;
static struct offboard_control_setpoint_s sp_offboard;

/* tasks waiting for low prio thread */
typedef enum {
	LOW_PRIO_TASK_NONE = 0,
	LOW_PRIO_TASK_PARAM_SAVE,
	LOW_PRIO_TASK_PARAM_LOAD,
	LOW_PRIO_TASK_GYRO_CALIBRATION,
	LOW_PRIO_TASK_MAG_CALIBRATION,
	LOW_PRIO_TASK_ALTITUDE_CALIBRATION,
	LOW_PRIO_TASK_RC_CALIBRATION,
	LOW_PRIO_TASK_ACCEL_CALIBRATION,
	LOW_PRIO_TASK_AIRSPEED_CALIBRATION
} low_prio_task_t;

static low_prio_task_t low_prio_task = LOW_PRIO_TASK_NONE;

/**
 * The daemon app only briefly exists to start
 * the background job. The stack size assigned in the
 * Makefile does only apply to this management task.
 *
 * The actual stack size should be set in the call
 * to task_create().
 *
 * @ingroup apps
 */
extern "C" __EXPORT int commander_main(int argc, char *argv[]);

/**
 * Print the correct usage.
 */
void usage(const char *reason);

/**
 * React to commands that are sent e.g. from the mavlink module.
 */
bool handle_command(struct vehicle_status_s *status, const struct safety_s *safety, struct vehicle_command_s *cmd, struct actuator_armed_s *armed, struct home_position_s *home, struct vehicle_global_position_s *global_pos, orb_advert_t *home_pub);

/**
 * Mainloop of commander.
 */
int commander_thread_main(int argc, char *argv[]);

void control_status_leds(vehicle_status_s *status, const actuator_armed_s *actuator_armed, bool changed);

void check_valid(hrt_abstime timestamp, hrt_abstime timeout, bool valid_in, bool *valid_out, bool *changed);

void check_mode_switches(struct manual_control_setpoint_s *sp_man, struct vehicle_status_s *status);

transition_result_t set_main_state_rc(struct vehicle_status_s *status, struct manual_control_setpoint_s *sp_man);

void set_control_mode();

void print_reject_mode(struct vehicle_status_s *current_status, const char *msg);

void print_reject_arm(const char *msg);

void print_status();

transition_result_t check_navigation_state_machine(struct vehicle_status_s *status, struct vehicle_control_mode_s *control_mode, struct vehicle_local_position_s *local_pos);

transition_result_t arm_disarm(bool arm, const int mavlink_fd, const char *armedBy);

/**
 * Loop that runs at a lower rate and priority for calibration and parameter tasks.
 */
void *commander_low_prio_loop(void *arg);

void answer_command(struct vehicle_command_s &cmd, enum VEHICLE_CMD_RESULT result);


int commander_main(int argc, char *argv[])
{
	if (argc < 1) {
		usage("missing command");
	}

	if (!strcmp(argv[1], "start")) {

		if (thread_running) {
			warnx("commander already running");
			/* this is not an error */
			exit(0);
		}

		thread_should_exit = false;
		daemon_task = task_spawn_cmd("commander",
					     SCHED_DEFAULT,
					     SCHED_PRIORITY_MAX - 40,
					     2950,
					     commander_thread_main,
					     (argv) ? (const char **)&argv[2] : (const char **)NULL);

		while (!thread_running) {
			usleep(200);
		}

		exit(0);
	}

	if (!strcmp(argv[1], "stop")) {

		if (!thread_running) {
			errx(0, "commander already stopped");
		}

		thread_should_exit = true;

		while (thread_running) {
			usleep(200000);
			warnx(".");
		}

		warnx("terminated.");

		exit(0);
	}

	if (!strcmp(argv[1], "status")) {
		if (thread_running) {
			warnx("\tcommander is running");
			print_status();

		} else {
			warnx("\tcommander not started");
		}

		exit(0);
	}

	if (!strcmp(argv[1], "arm")) {
		arm_disarm(true, mavlink_fd, "command line");
		exit(0);
	}

	if (!strcmp(argv[1], "2")) {
		arm_disarm(false, mavlink_fd, "command line");
		exit(0);
	}

	usage("unrecognized command");
	exit(1);
}

void usage(const char *reason)
{
	if (reason) {
		fprintf(stderr, "%s\n", reason);
	}

	fprintf(stderr, "usage: daemon {start|stop|status} [-p <additional params>]\n\n");
	exit(1);
}

void print_status()
{
	warnx("usb powered: %s", (on_usb_power) ? "yes" : "no");

	/* read all relevant states */
	int state_sub = orb_subscribe(ORB_ID(vehicle_status));
	struct vehicle_status_s state;
	orb_copy(ORB_ID(vehicle_status), state_sub, &state);

	const char *armed_str;

	switch (state.arming_state) {
	case ARMING_STATE_INIT:
		armed_str = "INIT";
		break;

	case ARMING_STATE_STANDBY:
		armed_str = "STANDBY";
		break;

	case ARMING_STATE_ARMED:
		armed_str = "ARMED";
		break;

	case ARMING_STATE_ARMED_ERROR:
		armed_str = "ARMED_ERROR";
		break;

	case ARMING_STATE_STANDBY_ERROR:
		armed_str = "STANDBY_ERROR";
		break;

	case ARMING_STATE_REBOOT:
		armed_str = "REBOOT";
		break;

	case ARMING_STATE_IN_AIR_RESTORE:
		armed_str = "IN_AIR_RESTORE";
		break;

	default:
		armed_str = "ERR: UNKNOWN STATE";
		break;
	}

	close(state_sub);


	warnx("arming: %s", armed_str);
}

static orb_advert_t status_pub;

transition_result_t arm_disarm(bool arm, const int mavlink_fd_local, const char *armedBy)
{
	transition_result_t arming_res = TRANSITION_NOT_CHANGED;

	// Transition the armed state. By passing mavlink_fd to arming_state_transition it will
	// output appropriate error messages if the state cannot transition.
	arming_res = arming_state_transition(&status, &safety, arm ? ARMING_STATE_ARMED : ARMING_STATE_STANDBY, &armed, mavlink_fd_local);

	if (arming_res == TRANSITION_CHANGED && mavlink_fd) {
		mavlink_log_info(mavlink_fd_local, "[cmd] %s by %s", arm ? "ARMED" : "DISARMED", armedBy);

	} else if (arming_res == TRANSITION_DENIED) {
		tune_negative(true);
	}

	return arming_res;
}

bool handle_command(struct vehicle_status_s *status, const struct safety_s *safety, struct vehicle_command_s *cmd, struct actuator_armed_s *armed, struct home_position_s *home, struct vehicle_global_position_s *global_pos, orb_advert_t *home_pub)
{
	/* only handle commands that are meant to be handled by this system and component */
	if (cmd->target_system != status->system_id || ((cmd->target_component != status->component_id) && (cmd->target_component != 0))) { // component_id 0: valid for all components
		return false;
	}

	/* result of the command */
	enum VEHICLE_CMD_RESULT cmd_result = VEHICLE_CMD_RESULT_UNSUPPORTED;

	/* request to set different system mode */
	switch (cmd->command) {
	case VEHICLE_CMD_DO_SET_MODE: {
			uint8_t base_mode = (uint8_t)cmd->param1;
			uint8_t custom_main_mode = (uint8_t)cmd->param2;

			transition_result_t arming_ret = TRANSITION_NOT_CHANGED;

			transition_result_t main_ret = TRANSITION_NOT_CHANGED;

			/* set HIL state */
			hil_state_t new_hil_state = (base_mode & MAV_MODE_FLAG_HIL_ENABLED) ? HIL_STATE_ON : HIL_STATE_OFF;
			transition_result_t hil_ret = hil_state_transition(new_hil_state, status_pub, status, mavlink_fd);

			// Transition the arming state
			arming_ret = arm_disarm(base_mode & MAV_MODE_FLAG_SAFETY_ARMED, mavlink_fd, "set mode command");

			if (base_mode & MAV_MODE_FLAG_CUSTOM_MODE_ENABLED) {
				/* use autopilot-specific mode */
				if (custom_main_mode == PX4_CUSTOM_MAIN_MODE_MANUAL) {
					/* MANUAL */
					main_ret = main_state_transition(status, MAIN_STATE_MANUAL);

				} else if (custom_main_mode == PX4_CUSTOM_MAIN_MODE_ALTCTL) {
					/* ALTCTL */
					main_ret = main_state_transition(status, MAIN_STATE_ALTCTL);

				} else if (custom_main_mode == PX4_CUSTOM_MAIN_MODE_POSCTL) {
					/* POSCTL */
					main_ret = main_state_transition(status, MAIN_STATE_POSCTL);

				} else if (custom_main_mode == PX4_CUSTOM_MAIN_MODE_AUTO) {
					/* AUTO */
					main_ret = main_state_transition(status, MAIN_STATE_AUTO_MISSION);

				} else if (custom_main_mode == PX4_CUSTOM_MAIN_MODE_ACRO) {
					/* ACRO */
					main_ret = main_state_transition(status, MAIN_STATE_ACRO);

				} else if (custom_main_mode == PX4_CUSTOM_MAIN_MODE_OFFBOARD) {
					/* OFFBOARD */
					main_ret = main_state_transition(status, MAIN_STATE_OFFBOARD);
				}

			} else {
				/* use base mode */
				if (base_mode & MAV_MODE_FLAG_AUTO_ENABLED) {
					/* AUTO */
					main_ret = main_state_transition(status, MAIN_STATE_AUTO_MISSION);

				} else if (base_mode & MAV_MODE_FLAG_MANUAL_INPUT_ENABLED) {
					if (base_mode & MAV_MODE_FLAG_GUIDED_ENABLED) {
						/* POSCTL */
						main_ret = main_state_transition(status, MAIN_STATE_POSCTL);

					} else if (base_mode & MAV_MODE_FLAG_STABILIZE_ENABLED) {
						/* MANUAL */
						main_ret = main_state_transition(status, MAIN_STATE_MANUAL);
					}
				}
			}

			if (hil_ret != TRANSITION_DENIED && arming_ret != TRANSITION_DENIED && main_ret != TRANSITION_DENIED) {
				cmd_result = VEHICLE_CMD_RESULT_ACCEPTED;

			} else {
				cmd_result = VEHICLE_CMD_RESULT_TEMPORARILY_REJECTED;
			}
		}
		break;

	case VEHICLE_CMD_COMPONENT_ARM_DISARM: {
			// Follow exactly what the mavlink spec says for values: 0.0f for disarm, 1.0f for arm.
			// We use an float epsilon delta to test float equality.
			if (cmd->param1 != 0.0f && (fabsf(cmd->param1 - 1.0f) > 2.0f * FLT_EPSILON)) {
				mavlink_log_info(mavlink_fd, "Unsupported ARM_DISARM parameter: %.6f", (double)cmd->param1);

			} else {

				// Flick to inair restore first if this comes from an onboard system
				if (cmd->source_system == status->system_id && cmd->source_component == status->component_id) {
					status->arming_state = ARMING_STATE_IN_AIR_RESTORE;
				}

				transition_result_t arming_res = arm_disarm(cmd->param1 != 0.0f, mavlink_fd, "arm/disarm component command");

				if (arming_res == TRANSITION_DENIED) {
					mavlink_log_critical(mavlink_fd, "#audio: REJECTING component arm cmd");
					cmd_result = VEHICLE_CMD_RESULT_TEMPORARILY_REJECTED;

				} else {
					cmd_result = VEHICLE_CMD_RESULT_ACCEPTED;
				}
			}
		}
		break;

	case VEHICLE_CMD_OVERRIDE_GOTO: {
			// TODO listen vehicle_command topic directly from navigator (?)
			unsigned int mav_goto = cmd->param1;

			if (mav_goto == 0) {	// MAV_GOTO_DO_HOLD
				status->nav_state = NAVIGATION_STATE_AUTO_LOITER;
				mavlink_log_critical(mavlink_fd, "#audio: pause mission cmd");
				cmd_result = VEHICLE_CMD_RESULT_ACCEPTED;

			} else if (mav_goto == 1) {	// MAV_GOTO_DO_CONTINUE
				status->nav_state = NAVIGATION_STATE_AUTO_MISSION;
				mavlink_log_critical(mavlink_fd, "#audio: continue mission cmd");
				cmd_result = VEHICLE_CMD_RESULT_ACCEPTED;

			} else {
				mavlink_log_info(mavlink_fd, "Unsupported OVERRIDE_GOTO: %f %f %f %f %f %f %f %f",
					(double)cmd->param1,
					(double)cmd->param2,
					(double)cmd->param3,
					(double)cmd->param4,
					(double)cmd->param5,
					(double)cmd->param6,
					(double)cmd->param7);
			}
		}
		break;

#if 0
	/* Flight termination */
	case VEHICLE_CMD_DO_SET_SERVO: { //xxx: needs its own mavlink command

			//XXX: to enable the parachute, a param needs to be set
			//xxx: for safety only for now, param3 is unused by VEHICLE_CMD_DO_SET_SERVO
			if (armed->armed && cmd->param3 > 0.5 && parachute_enabled) {
				transition_result_t failsafe_res = failsafe_state_transition(status, FAILSAFE_STATE_TERMINATION);
				cmd_result = VEHICLE_CMD_RESULT_ACCEPTED;

			} else {
				/* reject parachute depoyment not armed */
				cmd_result = VEHICLE_CMD_RESULT_TEMPORARILY_REJECTED;
			}

		}
		break;
#endif

	case VEHICLE_CMD_DO_SET_HOME: {
			bool use_current = cmd->param1 > 0.5f;

			if (use_current) {
				/* use current position */
				if (status->condition_global_position_valid) {
					home->lat = global_pos->lat;
					home->lon = global_pos->lon;
					home->alt = global_pos->alt;

					home->timestamp = hrt_absolute_time();

					cmd_result = VEHICLE_CMD_RESULT_ACCEPTED;

				} else {
					cmd_result = VEHICLE_CMD_RESULT_TEMPORARILY_REJECTED;
				}

			} else {
				/* use specified position */
				home->lat = cmd->param5;
				home->lon = cmd->param6;
				home->alt = cmd->param7;

				home->timestamp = hrt_absolute_time();

				cmd_result = VEHICLE_CMD_RESULT_ACCEPTED;
			}

			if (cmd_result == VEHICLE_CMD_RESULT_ACCEPTED) {
				warnx("home: lat = %.7f, lon = %.7f, alt = %.2f ", home->lat, home->lon, (double)home->alt);
				mavlink_log_info(mavlink_fd, "[cmd] home: %.7f, %.7f, %.2f", home->lat, home->lon, (double)home->alt);

				/* announce new home position */
				if (*home_pub > 0) {
					orb_publish(ORB_ID(home_position), *home_pub, home);

				} else {
					*home_pub = orb_advertise(ORB_ID(home_position), home);
				}

				/* mark home position as set */
				status->condition_home_position_valid = true;
			}
		}
		break;

	case VEHICLE_CMD_PREFLIGHT_REBOOT_SHUTDOWN:
	case VEHICLE_CMD_PREFLIGHT_CALIBRATION:
	case VEHICLE_CMD_PREFLIGHT_SET_SENSOR_OFFSETS:
	case VEHICLE_CMD_PREFLIGHT_STORAGE:
		/* ignore commands that handled in low prio loop */
		break;

	default:
		/* Warn about unsupported commands, this makes sense because only commands
		 * to this component ID (or all) are passed by mavlink. */
		answer_command(*cmd, VEHICLE_CMD_RESULT_UNSUPPORTED);
		break;
	}

	if (cmd_result != VEHICLE_CMD_RESULT_UNSUPPORTED) {
		/* already warned about unsupported commands in "default" case */
		answer_command(*cmd, cmd_result);
	}

	/* send any requested ACKs */
	if (cmd->confirmation > 0 && cmd_result != VEHICLE_CMD_RESULT_UNSUPPORTED) {
		/* send acknowledge command */
		// XXX TODO
	}

	return true;
}

int commander_thread_main(int argc, char *argv[])
{
	/* not yet initialized */
	commander_initialized = false;

	bool arm_tune_played = false;
	bool was_armed = false;

	/* set parameters */
	param_t _param_sys_type = param_find("MAV_TYPE");
	param_t _param_system_id = param_find("MAV_SYS_ID");
	param_t _param_component_id = param_find("MAV_COMP_ID");
	param_t _param_takeoff_alt = param_find("NAV_TAKEOFF_ALT");
	param_t _param_enable_parachute = param_find("NAV_PARACHUTE_EN");
	param_t _param_enable_datalink_loss = param_find("COM_DL_LOSS_EN");

	/* welcome user */
	warnx("starting");

	const char *main_states_str[MAIN_STATE_MAX];
	main_states_str[MAIN_STATE_MANUAL]			= "MANUAL";
	main_states_str[MAIN_STATE_ALTCTL]			= "ALTCTL";
	main_states_str[MAIN_STATE_POSCTL]			= "POSCTL";
	main_states_str[MAIN_STATE_AUTO_MISSION]		= "AUTO_MISSION";
	main_states_str[MAIN_STATE_AUTO_LOITER]			= "AUTO_LOITER";
	main_states_str[MAIN_STATE_AUTO_RTL]			= "AUTO_RTL";
	main_states_str[MAIN_STATE_ACRO]			= "ACRO";
	main_states_str[MAIN_STATE_OFFBOARD]			= "OFFBOARD";

	const char *arming_states_str[ARMING_STATE_MAX];
	arming_states_str[ARMING_STATE_INIT]			= "INIT";
	arming_states_str[ARMING_STATE_STANDBY]			= "STANDBY";
	arming_states_str[ARMING_STATE_ARMED]			= "ARMED";
	arming_states_str[ARMING_STATE_ARMED_ERROR]		= "ARMED_ERROR";
	arming_states_str[ARMING_STATE_STANDBY_ERROR]		= "STANDBY_ERROR";
	arming_states_str[ARMING_STATE_REBOOT]			= "REBOOT";
	arming_states_str[ARMING_STATE_IN_AIR_RESTORE]		= "IN_AIR_RESTORE";

	const char *nav_states_str[NAVIGATION_STATE_MAX];
	nav_states_str[NAVIGATION_STATE_MANUAL]			= "MANUAL";
	nav_states_str[NAVIGATION_STATE_ALTCTL]			= "ALTCTL";
	nav_states_str[NAVIGATION_STATE_POSCTL]			= "POSCTL";
	nav_states_str[NAVIGATION_STATE_AUTO_MISSION]		= "AUTO_MISSION";
	nav_states_str[NAVIGATION_STATE_AUTO_LOITER]		= "AUTO_LOITER";
	nav_states_str[NAVIGATION_STATE_AUTO_RTL]		= "AUTO_RTL";
	nav_states_str[NAVIGATION_STATE_AUTO_RTGS]		= "AUTO_RTGS";
	nav_states_str[NAVIGATION_STATE_ACRO]			= "ACRO";
	nav_states_str[NAVIGATION_STATE_LAND]			= "LAND";
	nav_states_str[NAVIGATION_STATE_DESCEND]		= "DESCEND";
	nav_states_str[NAVIGATION_STATE_TERMINATION]		= "TERMINATION";
	nav_states_str[NAVIGATION_STATE_OFFBOARD]		= "OFFBOARD";

	/* pthread for slow low prio thread */
	pthread_t commander_low_prio_thread;

	/* initialize */
	if (led_init() != 0) {
		warnx("ERROR: Failed to initialize leds");
	}

	if (buzzer_init() != OK) {
		warnx("ERROR: Failed to initialize buzzer");
	}

	mavlink_fd = open(MAVLINK_LOG_DEVICE, 0);

	/* vehicle status topic */
	memset(&status, 0, sizeof(status));
	status.condition_landed = true;	// initialize to safe value
	// We want to accept RC inputs as default
	status.rc_input_blocked = false;
	status.main_state = MAIN_STATE_MANUAL;
	status.nav_state = NAVIGATION_STATE_MANUAL;
	status.arming_state = ARMING_STATE_INIT;
	status.hil_state = HIL_STATE_OFF;
	status.failsafe = false;

	/* neither manual nor offboard control commands have been received */
	status.offboard_control_signal_found_once = false;
	status.rc_signal_found_once = false;

	/* mark all signals lost as long as they haven't been found */
	status.rc_signal_lost = true;
	status.offboard_control_signal_lost = true;
	status.data_link_lost = true;

	/* set battery warning flag */
	status.battery_warning = VEHICLE_BATTERY_WARNING_NONE;
	status.condition_battery_voltage_valid = false;

	// XXX for now just set sensors as initialized
	status.condition_system_sensors_initialized = true;

	status.counter++;
	status.timestamp = hrt_absolute_time();

	status.condition_power_input_valid = true;
	status.avionics_power_rail_voltage = -1.0f;

	// CIRCUIT BREAKERS
	status.circuit_breaker_engaged_power_check = false;

	/* publish initial state */
	status_pub = orb_advertise(ORB_ID(vehicle_status), &status);

	/* armed topic */
	orb_advert_t armed_pub;
	/* Initialize armed with all false */
	memset(&armed, 0, sizeof(armed));

	/* vehicle control mode topic */
	memset(&control_mode, 0, sizeof(control_mode));
	orb_advert_t control_mode_pub = orb_advertise(ORB_ID(vehicle_control_mode), &control_mode);

	armed_pub = orb_advertise(ORB_ID(actuator_armed), &armed);

	/* home position */
	orb_advert_t home_pub = -1;
	struct home_position_s home;
	memset(&home, 0, sizeof(home));

	if (status_pub < 0) {
		warnx("ERROR: orb_advertise for topic vehicle_status failed (uorb app running?).\n");
		warnx("exiting.");
		exit(ERROR);
	}

	mavlink_log_info(mavlink_fd, "[cmd] started");

	int ret;

	pthread_attr_t commander_low_prio_attr;
	pthread_attr_init(&commander_low_prio_attr);
	pthread_attr_setstacksize(&commander_low_prio_attr, 2900);

	struct sched_param param;
	(void)pthread_attr_getschedparam(&commander_low_prio_attr, &param);

	/* low priority */
	param.sched_priority = SCHED_PRIORITY_DEFAULT - 50;
	(void)pthread_attr_setschedparam(&commander_low_prio_attr, &param);
	pthread_create(&commander_low_prio_thread, &commander_low_prio_attr, commander_low_prio_loop, NULL);
	pthread_attr_destroy(&commander_low_prio_attr);

	/* Start monitoring loop */
	unsigned counter = 0;
	unsigned stick_off_counter = 0;
	unsigned stick_on_counter = 0;

	bool low_battery_voltage_actions_done = false;
	bool critical_battery_voltage_actions_done = false;

	hrt_abstime last_idle_time = 0;
	hrt_abstime start_time = 0;

	bool status_changed = true;
	bool param_init_forced = true;

	bool updated = false;

	rc_calibration_check(mavlink_fd);

	/* Subscribe to safety topic */
	int safety_sub = orb_subscribe(ORB_ID(safety));
	memset(&safety, 0, sizeof(safety));
	safety.safety_switch_available = false;
	safety.safety_off = false;

	/* Subscribe to mission result topic */
	int mission_result_sub = orb_subscribe(ORB_ID(mission_result));
	struct mission_result_s mission_result;
	memset(&mission_result, 0, sizeof(mission_result));

	/* Subscribe to manual control data */
	int sp_man_sub = orb_subscribe(ORB_ID(manual_control_setpoint));
	struct manual_control_setpoint_s sp_man;
	memset(&sp_man, 0, sizeof(sp_man));

	/* Subscribe to offboard control data */
	int sp_offboard_sub = orb_subscribe(ORB_ID(offboard_control_setpoint));
	memset(&sp_offboard, 0, sizeof(sp_offboard));

	/* Subscribe to telemetry status topics */
	int telemetry_subs[TELEMETRY_STATUS_ORB_ID_NUM];
	uint64_t telemetry_last_heartbeat[TELEMETRY_STATUS_ORB_ID_NUM];
	bool telemetry_lost[TELEMETRY_STATUS_ORB_ID_NUM];

	for (int i = 0; i < TELEMETRY_STATUS_ORB_ID_NUM; i++) {
		telemetry_subs[i] = orb_subscribe(telemetry_status_orb_id[i]);
		telemetry_last_heartbeat[i] = 0;
		telemetry_lost[i] = true;
	}

	/* Subscribe to global position */
	int global_position_sub = orb_subscribe(ORB_ID(vehicle_global_position));
	struct vehicle_global_position_s global_position;
	memset(&global_position, 0, sizeof(global_position));
	/* Init EPH and EPV */
	global_position.eph = 1000.0f;
	global_position.epv = 1000.0f;

	/* Subscribe to local position data */
	int local_position_sub = orb_subscribe(ORB_ID(vehicle_local_position));
	struct vehicle_local_position_s local_position;
	memset(&local_position, 0, sizeof(local_position));

	/*
	 * The home position is set based on GPS only, to prevent a dependency between
	 * position estimator and commander. RAW GPS is more than good enough for a
	 * non-flying vehicle.
	 */

	/* Subscribe to GPS topic */
	int gps_sub = orb_subscribe(ORB_ID(vehicle_gps_position));
	struct vehicle_gps_position_s gps_position;
	memset(&gps_position, 0, sizeof(gps_position));

	/* Subscribe to sensor topic */
	int sensor_sub = orb_subscribe(ORB_ID(sensor_combined));
	struct sensor_combined_s sensors;
	memset(&sensors, 0, sizeof(sensors));

	/* Subscribe to differential pressure topic */
	int diff_pres_sub = orb_subscribe(ORB_ID(differential_pressure));
	struct differential_pressure_s diff_pres;
	memset(&diff_pres, 0, sizeof(diff_pres));

	/* Subscribe to command topic */
	int cmd_sub = orb_subscribe(ORB_ID(vehicle_command));
	struct vehicle_command_s cmd;
	memset(&cmd, 0, sizeof(cmd));

	/* Subscribe to parameters changed topic */
	int param_changed_sub = orb_subscribe(ORB_ID(parameter_update));
	struct parameter_update_s param_changed;
	memset(&param_changed, 0, sizeof(param_changed));

	/* Subscribe to battery topic */
	int battery_sub = orb_subscribe(ORB_ID(battery_status));
	struct battery_status_s battery;
	memset(&battery, 0, sizeof(battery));

	/* Subscribe to subsystem info topic */
	int subsys_sub = orb_subscribe(ORB_ID(subsystem_info));
	struct subsystem_info_s info;
	memset(&info, 0, sizeof(info));

	/* Subscribe to position setpoint triplet */
	int pos_sp_triplet_sub = orb_subscribe(ORB_ID(position_setpoint_triplet));
	struct position_setpoint_triplet_s pos_sp_triplet;
	memset(&pos_sp_triplet, 0, sizeof(pos_sp_triplet));

	/* Subscribe to system power */
	int system_power_sub = orb_subscribe(ORB_ID(system_power));
	struct system_power_s system_power;
	memset(&system_power, 0, sizeof(system_power));

	control_status_leds(&status, &armed, true);

	/* now initialized */
	commander_initialized = true;
	thread_running = true;

	start_time = hrt_absolute_time();

	transition_result_t arming_ret;

	int32_t datalink_loss_enabled = false;

	/* check which state machines for changes, clear "changed" flag */
	bool arming_state_changed = false;
	bool main_state_changed = false;
	bool failsafe_old = false;

	while (!thread_should_exit) {

		if (mavlink_fd < 0 && counter % (1000000 / MAVLINK_OPEN_INTERVAL) == 0) {
			/* try to open the mavlink log device every once in a while */
			mavlink_fd = open(MAVLINK_LOG_DEVICE, 0);
		}

		arming_ret = TRANSITION_NOT_CHANGED;


		/* update parameters */
		orb_check(param_changed_sub, &updated);

		if (updated || param_init_forced) {
			param_init_forced = false;
			/* parameters changed */
			orb_copy(ORB_ID(parameter_update), param_changed_sub, &param_changed);

			/* update parameters */
			if (!armed.armed) {
				if (param_get(_param_sys_type, &(status.system_type)) != OK) {
					warnx("failed getting new system type");
				}

				/* disable manual override for all systems that rely on electronic stabilization */
				if (status.system_type == VEHICLE_TYPE_COAXIAL ||
				    status.system_type == VEHICLE_TYPE_HELICOPTER ||
				    status.system_type == VEHICLE_TYPE_TRICOPTER ||
				    status.system_type == VEHICLE_TYPE_QUADROTOR ||
				    status.system_type == VEHICLE_TYPE_HEXAROTOR ||
				    status.system_type == VEHICLE_TYPE_OCTOROTOR) {
					status.is_rotary_wing = true;

				} else {
					status.is_rotary_wing = false;
				}

				/* check and update system / component ID */
				param_get(_param_system_id, &(status.system_id));
				param_get(_param_component_id, &(status.component_id));

				status.circuit_breaker_engaged_power_check = circuit_breaker_enabled("CBRK_SUPPLY_CHK", CBRK_SUPPLY_CHK_KEY);

				status_changed = true;

				/* re-check RC calibration */
				rc_calibration_check(mavlink_fd);
			}

			/* navigation parameters */
			param_get(_param_takeoff_alt, &takeoff_alt);
			param_get(_param_enable_parachute, &parachute_enabled);
			param_get(_param_enable_datalink_loss, &datalink_loss_enabled);
		}

		orb_check(sp_man_sub, &updated);

		if (updated) {
			orb_copy(ORB_ID(manual_control_setpoint), sp_man_sub, &sp_man);
		}

		orb_check(sp_offboard_sub, &updated);

		if (updated) {
			orb_copy(ORB_ID(offboard_control_setpoint), sp_offboard_sub, &sp_offboard);
		}

<<<<<<< HEAD
		if (sp_offboard.timestamp != 0 &&
		    sp_offboard.timestamp + OFFBOARD_TIMEOUT > hrt_absolute_time()) {
			if (status.offboard_control_signal_lost) {
				status.offboard_control_signal_lost = false;
				status_changed = true;
			}
		} else {
			if (!status.offboard_control_signal_lost) {
				status.offboard_control_signal_lost = true;
				status_changed = true;
			}
		}

		orb_check(telemetry_sub, &updated);
=======
		for (int i = 0; i < TELEMETRY_STATUS_ORB_ID_NUM; i++) {
			orb_check(telemetry_subs[i], &updated);
>>>>>>> 509180ab

			if (updated) {
				struct telemetry_status_s telemetry;
				memset(&telemetry, 0, sizeof(telemetry));

				orb_copy(telemetry_status_orb_id[i], telemetry_subs[i], &telemetry);

				/* perform system checks when new telemetry link connected */
				if (mavlink_fd &&
					telemetry_last_heartbeat[i] == 0 &&
					telemetry.heartbeat_time > 0 &&
					hrt_elapsed_time(&telemetry.heartbeat_time) < DL_TIMEOUT) {

					(void)rc_calibration_check(mavlink_fd);
				}

				telemetry_last_heartbeat[i] = telemetry.heartbeat_time;
			}
		}

		orb_check(sensor_sub, &updated);

		if (updated) {
			orb_copy(ORB_ID(sensor_combined), sensor_sub, &sensors);
		}

		orb_check(diff_pres_sub, &updated);

		if (updated) {
			orb_copy(ORB_ID(differential_pressure), diff_pres_sub, &diff_pres);
		}

		orb_check(system_power_sub, &updated);

		if (updated) {
			orb_copy(ORB_ID(system_power), system_power_sub, &system_power);

			if (hrt_elapsed_time(&system_power.timestamp) < 200000) {
				if (system_power.servo_valid &&
					!system_power.brick_valid &&
					!system_power.usb_connected) {
					/* flying only on servo rail, this is unsafe */
					status.condition_power_input_valid = false;
				} else {
					status.condition_power_input_valid = true;
				}

				/* copy avionics voltage */
				status.avionics_power_rail_voltage = system_power.voltage5V_v;
			}
		}

		check_valid(diff_pres.timestamp, DIFFPRESS_TIMEOUT, true, &(status.condition_airspeed_valid), &status_changed);

		/* update safety topic */
		orb_check(safety_sub, &updated);

		if (updated) {
			orb_copy(ORB_ID(safety), safety_sub, &safety);

			/* disarm if safety is now on and still armed */
			if (status.hil_state == HIL_STATE_OFF && safety.safety_switch_available && !safety.safety_off && armed.armed) {
				arming_state_t new_arming_state = (status.arming_state == ARMING_STATE_ARMED ? ARMING_STATE_STANDBY : ARMING_STATE_STANDBY_ERROR);

				if (TRANSITION_CHANGED == arming_state_transition(&status, &safety, new_arming_state, &armed, mavlink_fd)) {
					mavlink_log_info(mavlink_fd, "[cmd] DISARMED by safety switch");
					arming_state_changed = true;
				}
			}
		}

		/* update global position estimate */
		orb_check(global_position_sub, &updated);

		if (updated) {
			/* position changed */
			orb_copy(ORB_ID(vehicle_global_position), global_position_sub, &global_position);
		}

		/* update local position estimate */
		orb_check(local_position_sub, &updated);

		if (updated) {
			/* position changed */
			orb_copy(ORB_ID(vehicle_local_position), local_position_sub, &local_position);
		}

		/* update condition_global_position_valid */
		/* hysteresis for EPH/EPV */
		bool eph_epv_good;

		if (status.condition_global_position_valid) {
			if (global_position.eph > eph_epv_threshold * 2.0f || global_position.epv > eph_epv_threshold * 2.0f) {
				eph_epv_good = false;

			} else {
				eph_epv_good = true;
			}

		} else {
			if (global_position.eph < eph_epv_threshold && global_position.epv < eph_epv_threshold) {
				eph_epv_good = true;

			} else {
				eph_epv_good = false;
			}
		}

		check_valid(global_position.timestamp, POSITION_TIMEOUT, eph_epv_good, &(status.condition_global_position_valid), &status_changed);

		/* check if GPS fix is ok */

		/* update home position */
		if (!status.condition_home_position_valid && status.condition_global_position_valid && !armed.armed &&
		    (global_position.eph < eph_epv_threshold) && (global_position.epv < eph_epv_threshold)) {

			home.lat = global_position.lat;
			home.lon = global_position.lon;
			home.alt = global_position.alt;

			home.x = local_position.x;
			home.y = local_position.y;
			home.z = local_position.z;

			warnx("home: lat = %.7f, lon = %.7f, alt = %.2f ", home.lat, home.lon, (double)home.alt);
			mavlink_log_info(mavlink_fd, "[cmd] home: %.7f, %.7f, %.2f", home.lat, home.lon, (double)home.alt);

			/* announce new home position */
			if (home_pub > 0) {
				orb_publish(ORB_ID(home_position), home_pub, &home);

			} else {
				home_pub = orb_advertise(ORB_ID(home_position), &home);
			}

			/* mark home position as set */
			status.condition_home_position_valid = true;
			tune_positive(true);
		}

		/* update condition_local_position_valid and condition_local_altitude_valid */
		/* hysteresis for EPH */
		bool local_eph_good;

		if (status.condition_global_position_valid) {
			if (local_position.eph > eph_epv_threshold * 2.0f) {
				local_eph_good = false;

			} else {
				local_eph_good = true;
			}

		} else {
			if (local_position.eph < eph_epv_threshold) {
				local_eph_good = true;

			} else {
				local_eph_good = false;
			}
		}
		check_valid(local_position.timestamp, POSITION_TIMEOUT, local_position.xy_valid && local_eph_good, &(status.condition_local_position_valid), &status_changed);
		check_valid(local_position.timestamp, POSITION_TIMEOUT, local_position.z_valid, &(status.condition_local_altitude_valid), &status_changed);

		if (status.condition_local_altitude_valid) {
			if (status.condition_landed != local_position.landed) {
				status.condition_landed = local_position.landed;
				status_changed = true;

				if (status.condition_landed) {
					mavlink_log_critical(mavlink_fd, "#audio: LANDED");

				} else {
					mavlink_log_critical(mavlink_fd, "#audio: IN AIR");
				}
			}
		}

		/* update battery status */
		orb_check(battery_sub, &updated);

		if (updated) {
			orb_copy(ORB_ID(battery_status), battery_sub, &battery);

			/* only consider battery voltage if system has been running 2s and battery voltage is valid */
			if (hrt_absolute_time() > start_time + 2000000 && battery.voltage_filtered_v > 0.0f) {
				status.battery_voltage = battery.voltage_filtered_v;
				status.battery_current = battery.current_a;
				status.condition_battery_voltage_valid = true;
				status.battery_remaining = battery_remaining_estimate_voltage(battery.voltage_filtered_v, battery.discharged_mah);
			}
		}

		/* update subsystem */
		orb_check(subsys_sub, &updated);

		if (updated) {
			orb_copy(ORB_ID(subsystem_info), subsys_sub, &info);

			warnx("subsystem changed: %d\n", (int)info.subsystem_type);

			/* mark / unmark as present */
			if (info.present) {
				status.onboard_control_sensors_present |= info.subsystem_type;

			} else {
				status.onboard_control_sensors_present &= ~info.subsystem_type;
			}

			/* mark / unmark as enabled */
			if (info.enabled) {
				status.onboard_control_sensors_enabled |= info.subsystem_type;

			} else {
				status.onboard_control_sensors_enabled &= ~info.subsystem_type;
			}

			/* mark / unmark as ok */
			if (info.ok) {
				status.onboard_control_sensors_health |= info.subsystem_type;

			} else {
				status.onboard_control_sensors_health &= ~info.subsystem_type;
			}

			status_changed = true;
		}

		/* update position setpoint triplet */
		orb_check(pos_sp_triplet_sub, &updated);

		if (updated) {
			orb_copy(ORB_ID(position_setpoint_triplet), pos_sp_triplet_sub, &pos_sp_triplet);
		}

		if (counter % (1000000 / COMMANDER_MONITORING_INTERVAL) == 0) {
			/* compute system load */
			uint64_t interval_runtime = system_load.tasks[0].total_runtime - last_idle_time;

			if (last_idle_time > 0) {
				status.load = 1.0f - ((float)interval_runtime / 1e6f);        //system load is time spent in non-idle
			}

			last_idle_time = system_load.tasks[0].total_runtime;

			/* check if board is connected via USB */
			//struct stat statbuf;
			//on_usb_power = (stat("/dev/ttyACM0", &statbuf) == 0);
		}

		/* if battery voltage is getting lower, warn using buzzer, etc. */
		if (status.condition_battery_voltage_valid && status.battery_remaining < 0.25f && !low_battery_voltage_actions_done) {
			low_battery_voltage_actions_done = true;
			mavlink_log_critical(mavlink_fd, "#audio: WARNING: LOW BATTERY");
			status.battery_warning = VEHICLE_BATTERY_WARNING_LOW;
			status_changed = true;

		} else if (status.condition_battery_voltage_valid && status.battery_remaining < 0.1f && !critical_battery_voltage_actions_done && low_battery_voltage_actions_done) {
			/* critical battery voltage, this is rather an emergency, change state machine */
			critical_battery_voltage_actions_done = true;
			mavlink_log_critical(mavlink_fd, "#audio: EMERGENCY: CRITICAL BATTERY");
			status.battery_warning = VEHICLE_BATTERY_WARNING_CRITICAL;

			if (armed.armed) {
				arming_ret = arming_state_transition(&status, &safety, ARMING_STATE_ARMED_ERROR, &armed, mavlink_fd);

				if (arming_ret == TRANSITION_CHANGED) {
					arming_state_changed = true;
				}

			} else {
				arming_ret = arming_state_transition(&status, &safety, ARMING_STATE_STANDBY_ERROR, &armed, mavlink_fd);

				if (arming_ret == TRANSITION_CHANGED) {
					arming_state_changed = true;
				}
			}
			status_changed = true;
		}

		/* End battery voltage check */

		/* If in INIT state, try to proceed to STANDBY state */
		if (status.arming_state == ARMING_STATE_INIT && low_prio_task == LOW_PRIO_TASK_NONE) {
			/* TODO: check for sensors */
			arming_ret = arming_state_transition(&status, &safety, ARMING_STATE_STANDBY, &armed, mavlink_fd);

			if (arming_ret == TRANSITION_CHANGED) {
				arming_state_changed = true;
			}

		} else {
			/* TODO: Add emergency stuff if sensors are lost */
		}


		/*
		 * Check for valid position information.
		 *
		 * If the system has a valid position source from an onboard
		 * position estimator, it is safe to operate it autonomously.
		 * The flag_vector_flight_mode_ok flag indicates that a minimum
		 * set of position measurements is available.
		 */

		orb_check(gps_sub, &updated);

		if (updated) {
			orb_copy(ORB_ID(vehicle_gps_position), gps_sub, &gps_position);
		}

		orb_check(mission_result_sub, &updated);

		if (updated) {
			orb_copy(ORB_ID(mission_result), mission_result_sub, &mission_result);
		}

		/* RC input check */
		if (!status.rc_input_blocked && sp_man.timestamp != 0 && hrt_absolute_time() < sp_man.timestamp + RC_TIMEOUT) {
			/* handle the case where RC signal was regained */
			if (!status.rc_signal_found_once) {
				status.rc_signal_found_once = true;
				mavlink_log_critical(mavlink_fd, "#audio: detected RC signal first time");
				status_changed = true;

			} else {
				if (status.rc_signal_lost) {
					mavlink_log_critical(mavlink_fd, "#audio: RC signal regained");
					status_changed = true;
				}
			}

			status.rc_signal_lost = false;

			/* check if left stick is in lower left position and we are in MANUAL or AUTO_READY mode or (ASSIST mode and landed) -> disarm
			 * do it only for rotary wings */
			if (status.is_rotary_wing &&
			    (status.arming_state == ARMING_STATE_ARMED || status.arming_state == ARMING_STATE_ARMED_ERROR) &&
			    (status.main_state == MAIN_STATE_MANUAL || status.main_state == MAIN_STATE_ACRO || status.condition_landed) &&
			    sp_man.r < -STICK_ON_OFF_LIMIT && sp_man.z < 0.1f) {

				if (stick_off_counter > STICK_ON_OFF_COUNTER_LIMIT) {
					/* disarm to STANDBY if ARMED or to STANDBY_ERROR if ARMED_ERROR */
					arming_state_t new_arming_state = (status.arming_state == ARMING_STATE_ARMED ? ARMING_STATE_STANDBY : ARMING_STATE_STANDBY_ERROR);
					arming_ret = arming_state_transition(&status, &safety, new_arming_state, &armed, mavlink_fd);
					if (arming_ret == TRANSITION_CHANGED) {
						arming_state_changed = true;
					}
					stick_off_counter = 0;

				} else {
					stick_off_counter++;
				}

			} else {
				stick_off_counter = 0;
			}

			/* check if left stick is in lower right position and we're in MANUAL mode -> arm */
			if (status.arming_state == ARMING_STATE_STANDBY &&
			    sp_man.r > STICK_ON_OFF_LIMIT && sp_man.z < 0.1f) {
				if (stick_on_counter > STICK_ON_OFF_COUNTER_LIMIT) {

					/* we check outside of the transition function here because the requirement
					 * for being in manual mode only applies to manual arming actions.
					 * the system can be armed in auto if armed via the GCS.
					 */
					if (status.main_state != MAIN_STATE_MANUAL) {
						print_reject_arm("#audio: NOT ARMING: Switch to MANUAL mode first.");
					} else {
						arming_ret = arming_state_transition(&status, &safety, ARMING_STATE_ARMED, &armed, mavlink_fd);
						if (arming_ret == TRANSITION_CHANGED) {
							arming_state_changed = true;
						}
					}

					stick_on_counter = 0;

				} else {
					stick_on_counter++;
				}

			} else {
				stick_on_counter = 0;
			}

			if (arming_ret == TRANSITION_CHANGED) {
				if (status.arming_state == ARMING_STATE_ARMED) {
					mavlink_log_info(mavlink_fd, "[cmd] ARMED by RC");

				} else {
					mavlink_log_info(mavlink_fd, "[cmd] DISARMED by RC");
				}
				arming_state_changed = true;

			} else if (arming_ret == TRANSITION_DENIED) {
				/* DENIED here indicates bug in the commander */
				mavlink_log_critical(mavlink_fd, "ERROR: arming state transition denied");
				tune_negative(true);
			}

			/* evaluate the main state machine according to mode switches */
			transition_result_t main_res = set_main_state_rc(&status, &sp_man);

			/* play tune on mode change only if armed, blink LED always */
			if (main_res == TRANSITION_CHANGED) {
				tune_positive(armed.armed);
				main_state_changed = true;

			} else if (main_res == TRANSITION_DENIED) {
				/* DENIED here indicates bug in the commander */
				mavlink_log_critical(mavlink_fd, "ERROR: main state transition denied");
			}

		} else {
			if (!status.rc_signal_lost) {
				mavlink_log_critical(mavlink_fd, "#audio: CRITICAL: RC SIGNAL LOST");
				status.rc_signal_lost = true;
				status_changed = true;
			}
		}

		/* data links check */
		bool have_link = false;
		for (int i = 0; i < TELEMETRY_STATUS_ORB_ID_NUM; i++) {
			if (hrt_elapsed_time(&telemetry_last_heartbeat[i]) < DL_TIMEOUT) {
				/* handle the case where data link was regained */
				if (telemetry_lost[i]) {
					mavlink_log_critical(mavlink_fd, "#audio: data link %i regained", i);
					telemetry_lost[i] = false;
				}
				have_link = true;

			} else {
				if (!telemetry_lost[i]) {
					mavlink_log_critical(mavlink_fd, "#audio: data link %i lost", i);
					telemetry_lost[i] = true;
				}
			}
		}

		if (have_link) {
			/* handle the case where data link was regained */
			if (status.data_link_lost) {
				status.data_link_lost = false;
				status_changed = true;
			}

		} else {
			if (!status.data_link_lost) {
				mavlink_log_critical(mavlink_fd, "#audio: CRITICAL: ALL DATA LINKS LOST");
				status.data_link_lost = true;
				status_changed = true;
			}
		}

		/* handle commands last, as the system needs to be updated to handle them */
		orb_check(cmd_sub, &updated);

		if (updated) {
			/* got command */
			orb_copy(ORB_ID(vehicle_command), cmd_sub, &cmd);

			/* handle it */
			if (handle_command(&status, &safety, &cmd, &armed, &home, &global_position, &home_pub)) {
				status_changed = true;
			}
		}

		hrt_abstime t1 = hrt_absolute_time();

		/* print new state */
		if (arming_state_changed) {
			status_changed = true;
			mavlink_log_info(mavlink_fd, "[cmd] arming state: %s", arming_states_str[status.arming_state]);

			/* update home position on arming if at least 2s from commander start spent to avoid setting home on in-air restart */
			if (armed.armed && !was_armed && hrt_absolute_time() > start_time + 2000000 && status.condition_global_position_valid &&
			    (global_position.eph < eph_epv_threshold) && (global_position.epv < eph_epv_threshold)) {

				// TODO remove code duplication
				home.lat = global_position.lat;
				home.lon = global_position.lon;
				home.alt = global_position.alt;

				home.x = local_position.x;
				home.y = local_position.y;
				home.z = local_position.z;

				warnx("home: lat = %.7f, lon = %.7f, alt = %.2f ", home.lat, home.lon, (double)home.alt);
				mavlink_log_info(mavlink_fd, "home: %.7f, %.7f, %.2f", home.lat, home.lon, (double)home.alt);

				/* announce new home position */
				if (home_pub > 0) {
					orb_publish(ORB_ID(home_position), home_pub, &home);

				} else {
					home_pub = orb_advertise(ORB_ID(home_position), &home);
				}

				/* mark home position as set */
				status.condition_home_position_valid = true;
			}
			arming_state_changed = false;
		}

		was_armed = armed.armed;

		/* now set navigation state according to failsafe and main state */
		bool nav_state_changed = set_nav_state(&status, (bool)datalink_loss_enabled,
						       mission_result.mission_finished);

		// TODO handle mode changes by commands
		if (main_state_changed) {
			status_changed = true;
			warnx("main state: %s", main_states_str[status.main_state]);
			mavlink_log_info(mavlink_fd, "[cmd] main state: %s", main_states_str[status.main_state]);
			main_state_changed = false;
		}

		if (status.failsafe != failsafe_old) {
			status_changed = true;
			mavlink_log_info(mavlink_fd, "[cmd] failsafe state: %i", status.failsafe);
			failsafe_old = status.failsafe;
		}

		if (nav_state_changed) {
			status_changed = true;
			warnx("nav state: %s", nav_states_str[status.nav_state]);
			mavlink_log_info(mavlink_fd, "[cmd] nav state: %s", nav_states_str[status.nav_state]);
		}

		/* publish states (armed, control mode, vehicle status) at least with 5 Hz */
		if (counter % (200000 / COMMANDER_MONITORING_INTERVAL) == 0 || status_changed) {
			set_control_mode();
			control_mode.timestamp = t1;
			orb_publish(ORB_ID(vehicle_control_mode), control_mode_pub, &control_mode);

			status.timestamp = t1;
			orb_publish(ORB_ID(vehicle_status), status_pub, &status);

			armed.timestamp = t1;
			orb_publish(ORB_ID(actuator_armed), armed_pub, &armed);
		}

		/* play arming and battery warning tunes */
		if (!arm_tune_played && armed.armed && (!safety.safety_switch_available || (safety.safety_switch_available && safety.safety_off))) {
			/* play tune when armed */
			set_tune(TONE_ARMING_WARNING_TUNE);
			arm_tune_played = true;

		} else if (status.battery_warning == VEHICLE_BATTERY_WARNING_CRITICAL) {
			/* play tune on battery critical */
			set_tune(TONE_BATTERY_WARNING_FAST_TUNE);

		} else if (status.battery_warning == VEHICLE_BATTERY_WARNING_LOW || status.failsafe) {
			/* play tune on battery warning or failsafe */
			set_tune(TONE_BATTERY_WARNING_SLOW_TUNE);

		} else {
			set_tune(TONE_STOP_TUNE);
		}

		/* reset arm_tune_played when disarmed */
		if (!armed.armed || (safety.safety_switch_available && !safety.safety_off)) {
			arm_tune_played = false;
		}

		fflush(stdout);
		counter++;

		int blink_state = blink_msg_state();

		if (blink_state > 0) {
			/* blinking LED message, don't touch LEDs */
			if (blink_state == 2) {
				/* blinking LED message completed, restore normal state */
				control_status_leds(&status, &armed, true);
			}

		} else {
			/* normal state */
			control_status_leds(&status, &armed, status_changed);
		}

		status_changed = false;

		usleep(COMMANDER_MONITORING_INTERVAL);
	}

	/* wait for threads to complete */
	ret = pthread_join(commander_low_prio_thread, NULL);

	if (ret) {
		warn("join failed: %d", ret);
	}

	rgbled_set_mode(RGBLED_MODE_OFF);

	/* close fds */
	led_deinit();
	buzzer_deinit();
	close(sp_man_sub);
	close(sp_offboard_sub);
	close(local_position_sub);
	close(global_position_sub);
	close(gps_sub);
	close(sensor_sub);
	close(safety_sub);
	close(cmd_sub);
	close(subsys_sub);
	close(diff_pres_sub);
	close(param_changed_sub);
	close(battery_sub);

	thread_running = false;

	return 0;
}

void
check_valid(hrt_abstime timestamp, hrt_abstime timeout, bool valid_in, bool *valid_out, bool *changed)
{
	hrt_abstime t = hrt_absolute_time();
	bool valid_new = (t < timestamp + timeout && t > timeout && valid_in);

	if (*valid_out != valid_new) {
		*valid_out = valid_new;
		*changed = true;
	}
}

void
control_status_leds(vehicle_status_s *status, const actuator_armed_s *actuator_armed, bool changed)
{
	/* driving rgbled */
	if (changed) {
		bool set_normal_color = false;

		/* set mode */
		if (status->arming_state == ARMING_STATE_ARMED) {
			rgbled_set_mode(RGBLED_MODE_ON);
			set_normal_color = true;

		} else if (status->arming_state == ARMING_STATE_ARMED_ERROR) {
			rgbled_set_mode(RGBLED_MODE_BLINK_FAST);
			rgbled_set_color(RGBLED_COLOR_RED);

		} else if (status->arming_state == ARMING_STATE_STANDBY) {
			rgbled_set_mode(RGBLED_MODE_BREATHE);
			set_normal_color = true;

		} else {	// STANDBY_ERROR and other states
			rgbled_set_mode(RGBLED_MODE_BLINK_NORMAL);
			rgbled_set_color(RGBLED_COLOR_RED);
		}

		if (set_normal_color) {
			/* set color */
			if (status->battery_warning == VEHICLE_BATTERY_WARNING_LOW || status->failsafe) {
				rgbled_set_color(RGBLED_COLOR_AMBER);
				/* VEHICLE_BATTERY_WARNING_CRITICAL handled as ARMING_STATE_ARMED_ERROR / ARMING_STATE_STANDBY_ERROR */

			} else {
				if (status->condition_local_position_valid) {
					rgbled_set_color(RGBLED_COLOR_GREEN);

				} else {
					rgbled_set_color(RGBLED_COLOR_BLUE);
				}
			}
		}
	}

#ifdef CONFIG_ARCH_BOARD_PX4FMU_V1

	/* this runs at around 20Hz, full cycle is 16 ticks = 10/16Hz */
	if (actuator_armed->armed) {
		/* armed, solid */
		led_on(LED_BLUE);

	} else if (actuator_armed->ready_to_arm) {
		/* ready to arm, blink at 1Hz */
		if (leds_counter % 20 == 0) {
			led_toggle(LED_BLUE);
		}

	} else {
		/* not ready to arm, blink at 10Hz */
		if (leds_counter % 2 == 0) {
			led_toggle(LED_BLUE);
		}
	}

#endif

	/* give system warnings on error LED, XXX maybe add memory usage warning too */
	if (status->load > 0.95f) {
		if (leds_counter % 2 == 0) {
			led_toggle(LED_AMBER);
		}

	} else {
		led_off(LED_AMBER);
	}

	leds_counter++;
}

transition_result_t
set_main_state_rc(struct vehicle_status_s *status, struct manual_control_setpoint_s *sp_man)
{
	/* set main state according to RC switches */
	transition_result_t res = TRANSITION_DENIED;

	/* offboard switch overrides main switch */
	if (sp_man->offboard_switch == SWITCH_POS_ON) {
		res = main_state_transition(status, MAIN_STATE_OFFBOARD);
		if (res == TRANSITION_DENIED) {
			print_reject_mode(status, "OFFBOARD");

		} else {
			return res;
		}
	}

	/* offboard switched off or denied, check main mode switch */
	switch (sp_man->mode_switch) {
	case SWITCH_POS_NONE:
		res = TRANSITION_NOT_CHANGED;
		break;

	case SWITCH_POS_OFF:		// MANUAL
		if (sp_man->acro_switch == SWITCH_POS_ON) {
			res = main_state_transition(status, MAIN_STATE_ACRO);

		} else {
			res = main_state_transition(status, MAIN_STATE_MANUAL);
		}
		// TRANSITION_DENIED is not possible here
		break;

	case SWITCH_POS_MIDDLE:		// ASSIST
		if (sp_man->posctl_switch == SWITCH_POS_ON) {
			res = main_state_transition(status, MAIN_STATE_POSCTL);

			if (res != TRANSITION_DENIED) {
				break;	// changed successfully or already in this state
			}

			print_reject_mode(status, "POSCTL");
		}

        // fallback to ALTCTL
		res = main_state_transition(status, MAIN_STATE_ALTCTL);

		if (res != TRANSITION_DENIED) {
			break;	// changed successfully or already in this mode
		}

		if (sp_man->posctl_switch != SWITCH_POS_ON) {
			print_reject_mode(status, "ALTCTL");
		}

		// fallback to MANUAL
		res = main_state_transition(status, MAIN_STATE_MANUAL);
		// TRANSITION_DENIED is not possible here
		break;

	case SWITCH_POS_ON:			// AUTO
		if (sp_man->return_switch == SWITCH_POS_ON) {
			res = main_state_transition(status, MAIN_STATE_AUTO_RTL);

			if (res != TRANSITION_DENIED) {
				break;	// changed successfully or already in this state
			}

            print_reject_mode(status, "AUTO_RTL");

            // fallback to LOITER if home position not set
            res = main_state_transition(status, MAIN_STATE_AUTO_LOITER);

            if (res != TRANSITION_DENIED) {
                break;  // changed successfully or already in this state
            }

		} else if (sp_man->loiter_switch == SWITCH_POS_ON) {
			res = main_state_transition(status, MAIN_STATE_AUTO_LOITER);

			if (res != TRANSITION_DENIED) {
				break;	// changed successfully or already in this state
			}

            print_reject_mode(status, "AUTO_LOITER");

		} else {
			res = main_state_transition(status, MAIN_STATE_AUTO_MISSION);

			if (res != TRANSITION_DENIED) {
				break;	// changed successfully or already in this state
			}

            print_reject_mode(status, "AUTO_MISSION");
		}

        // fallback to POSCTL
        res = main_state_transition(status, MAIN_STATE_POSCTL);

        if (res != TRANSITION_DENIED) {
            break;  // changed successfully or already in this state
        }

		// fallback to ALTCTL
		res = main_state_transition(status, MAIN_STATE_ALTCTL);

		if (res != TRANSITION_DENIED) {
			break;	// changed successfully or already in this state
		}

		// fallback to MANUAL
		res = main_state_transition(status, MAIN_STATE_MANUAL);
		// TRANSITION_DENIED is not possible here
		break;

	default:
		break;
	}

	return res;
}

void
set_control_mode()
{
	/* set vehicle_control_mode according to set_navigation_state */
	control_mode.flag_armed = armed.armed;
	/* TODO: check this */
	control_mode.flag_external_manual_override_ok = !status.is_rotary_wing;
	control_mode.flag_system_hil_enabled = status.hil_state == HIL_STATE_ON;
	control_mode.flag_control_offboard_enabled = false;

	switch (status.nav_state) {
	case NAVIGATION_STATE_MANUAL:
		control_mode.flag_control_manual_enabled = true;
		control_mode.flag_control_auto_enabled = false;
		control_mode.flag_control_rates_enabled = status.is_rotary_wing;
		control_mode.flag_control_attitude_enabled = status.is_rotary_wing;
		control_mode.flag_control_altitude_enabled = false;
		control_mode.flag_control_climb_rate_enabled = false;
		control_mode.flag_control_position_enabled = false;
		control_mode.flag_control_velocity_enabled = false;
		control_mode.flag_control_termination_enabled = false;
		break;

	case NAVIGATION_STATE_ACRO:
		control_mode.flag_control_manual_enabled = true;
		control_mode.flag_control_auto_enabled = false;
		control_mode.flag_control_rates_enabled = true;
		control_mode.flag_control_attitude_enabled = false;
		control_mode.flag_control_altitude_enabled = false;
		control_mode.flag_control_climb_rate_enabled = false;
		control_mode.flag_control_position_enabled = false;
		control_mode.flag_control_velocity_enabled = false;
		control_mode.flag_control_termination_enabled = false;
		break;

	case NAVIGATION_STATE_ALTCTL:
		control_mode.flag_control_manual_enabled = true;
		control_mode.flag_control_auto_enabled = false;
		control_mode.flag_control_rates_enabled = true;
		control_mode.flag_control_attitude_enabled = true;
		control_mode.flag_control_altitude_enabled = true;
		control_mode.flag_control_climb_rate_enabled = true;
		control_mode.flag_control_position_enabled = false;
		control_mode.flag_control_velocity_enabled = false;
		control_mode.flag_control_termination_enabled = false;
		break;

	case NAVIGATION_STATE_OFFBOARD:
		control_mode.flag_control_manual_enabled = false;
		control_mode.flag_control_auto_enabled = false;
		control_mode.flag_control_offboard_enabled = true;

		switch (sp_offboard.mode) {
		case OFFBOARD_CONTROL_MODE_DIRECT_RATES:
			control_mode.flag_control_rates_enabled = true;
			control_mode.flag_control_attitude_enabled = false;
			control_mode.flag_control_altitude_enabled = false;
			control_mode.flag_control_climb_rate_enabled = false;
			control_mode.flag_control_position_enabled = false;
			control_mode.flag_control_velocity_enabled = false;
			break;
		case OFFBOARD_CONTROL_MODE_DIRECT_ATTITUDE:
			control_mode.flag_control_rates_enabled = true;
			control_mode.flag_control_attitude_enabled = true;
			control_mode.flag_control_altitude_enabled = false;
			control_mode.flag_control_climb_rate_enabled = false;
			control_mode.flag_control_position_enabled = false;
			control_mode.flag_control_velocity_enabled = false;
			break;
		case OFFBOARD_CONTROL_MODE_DIRECT_VELOCITY:
			control_mode.flag_control_rates_enabled = true;
			control_mode.flag_control_attitude_enabled = true;
			control_mode.flag_control_altitude_enabled = true; /* XXX: hack for now */
			control_mode.flag_control_climb_rate_enabled = true;
			control_mode.flag_control_position_enabled = true; /* XXX: hack for now */
			control_mode.flag_control_velocity_enabled = true;
			break;
		case OFFBOARD_CONTROL_MODE_DIRECT_POSITION:
			control_mode.flag_control_rates_enabled = true;
			control_mode.flag_control_attitude_enabled = true;
			control_mode.flag_control_altitude_enabled = true;
			control_mode.flag_control_climb_rate_enabled = true;
			control_mode.flag_control_position_enabled = true;
			control_mode.flag_control_velocity_enabled = true;
			break;
		default:
			control_mode.flag_control_rates_enabled = false;
			control_mode.flag_control_attitude_enabled = false;
			control_mode.flag_control_altitude_enabled = false;
			control_mode.flag_control_climb_rate_enabled = false;
			control_mode.flag_control_position_enabled = false;
			control_mode.flag_control_velocity_enabled = false;
		}
		break;

	case NAVIGATION_STATE_POSCTL:
		control_mode.flag_control_manual_enabled = true;
		control_mode.flag_control_auto_enabled = false;
		control_mode.flag_control_rates_enabled = true;
		control_mode.flag_control_attitude_enabled = true;
		control_mode.flag_control_altitude_enabled = true;
		control_mode.flag_control_climb_rate_enabled = true;
		control_mode.flag_control_position_enabled = true;
		control_mode.flag_control_velocity_enabled = true;
		control_mode.flag_control_termination_enabled = false;
		break;

	case NAVIGATION_STATE_AUTO_MISSION:
	case NAVIGATION_STATE_AUTO_LOITER:
	case NAVIGATION_STATE_AUTO_RTL:
	case NAVIGATION_STATE_AUTO_RTGS:
		control_mode.flag_control_manual_enabled = false;
		control_mode.flag_control_auto_enabled = true;
		control_mode.flag_control_rates_enabled = true;
		control_mode.flag_control_attitude_enabled = true;
		control_mode.flag_control_altitude_enabled = true;
		control_mode.flag_control_climb_rate_enabled = true;
		control_mode.flag_control_position_enabled = true;
		control_mode.flag_control_velocity_enabled = true;
		control_mode.flag_control_termination_enabled = false;
		break;

	case NAVIGATION_STATE_LAND:
		control_mode.flag_control_manual_enabled = false;
		control_mode.flag_control_auto_enabled = true;
		control_mode.flag_control_rates_enabled = true;
		control_mode.flag_control_attitude_enabled = true;
		/* in failsafe LAND mode position may be not available */
		control_mode.flag_control_position_enabled = status.condition_local_position_valid;
		control_mode.flag_control_velocity_enabled = status.condition_local_position_valid;
		control_mode.flag_control_altitude_enabled = true;
		control_mode.flag_control_climb_rate_enabled = true;
		control_mode.flag_control_termination_enabled = false;
		break;

	case NAVIGATION_STATE_TERMINATION:
		/* disable all controllers on termination */
		control_mode.flag_control_manual_enabled = false;
		control_mode.flag_control_auto_enabled = false;
		control_mode.flag_control_rates_enabled = false;
		control_mode.flag_control_attitude_enabled = false;
		control_mode.flag_control_position_enabled = false;
		control_mode.flag_control_velocity_enabled = false;
		control_mode.flag_control_altitude_enabled = false;
		control_mode.flag_control_climb_rate_enabled = false;
		control_mode.flag_control_termination_enabled = true;
		break;

	default:
		break;
	}
}

void
print_reject_mode(struct vehicle_status_s *status, const char *msg)
{
	hrt_abstime t = hrt_absolute_time();

	if (t - last_print_mode_reject_time > PRINT_MODE_REJECT_INTERVAL) {
		last_print_mode_reject_time = t;
		char s[80];
		sprintf(s, "#audio: REJECT %s", msg);
		mavlink_log_critical(mavlink_fd, s);

		/* only buzz if armed, because else we're driving people nuts indoors
		they really need to look at the leds as well. */
		tune_negative(armed.armed);
	}
}

void
print_reject_arm(const char *msg)
{
	hrt_abstime t = hrt_absolute_time();

	if (t - last_print_mode_reject_time > PRINT_MODE_REJECT_INTERVAL) {
		last_print_mode_reject_time = t;
		char s[80];
		sprintf(s, "#audio: %s", msg);
		mavlink_log_critical(mavlink_fd, s);
		tune_negative(true);
	}
}

void answer_command(struct vehicle_command_s &cmd, enum VEHICLE_CMD_RESULT result)
{
	switch (result) {
	case VEHICLE_CMD_RESULT_ACCEPTED:
		tune_positive(true);
		break;

	case VEHICLE_CMD_RESULT_DENIED:
		mavlink_log_critical(mavlink_fd, "#audio: command denied: %u", cmd.command);
		tune_negative(true);
		break;

	case VEHICLE_CMD_RESULT_FAILED:
		mavlink_log_critical(mavlink_fd, "#audio: command failed: %u", cmd.command);
		tune_negative(true);
		break;

	case VEHICLE_CMD_RESULT_TEMPORARILY_REJECTED:
		/* this needs additional hints to the user - so let other messages pass and be spoken */
		mavlink_log_critical(mavlink_fd, "command temporarily rejected: %u", cmd.command);
		tune_negative(true);
		break;

	case VEHICLE_CMD_RESULT_UNSUPPORTED:
		mavlink_log_critical(mavlink_fd, "#audio: command unsupported: %u", cmd.command);
		tune_negative(true);
		break;

	default:
		break;
	}
}

void *commander_low_prio_loop(void *arg)
{
	/* Set thread name */
	prctl(PR_SET_NAME, "commander_low_prio", getpid());

	/* Subscribe to command topic */
	int cmd_sub = orb_subscribe(ORB_ID(vehicle_command));
	struct vehicle_command_s cmd;
	memset(&cmd, 0, sizeof(cmd));

	/* wakeup source(s) */
	struct pollfd fds[1];

	/* use the gyro to pace output - XXX BROKEN if we are using the L3GD20 */
	fds[0].fd = cmd_sub;
	fds[0].events = POLLIN;

	while (!thread_should_exit) {
		/* wait for up to 200ms for data */
		int pret = poll(&fds[0], (sizeof(fds) / sizeof(fds[0])), 200);

		/* timed out - periodic check for thread_should_exit, etc. */
		if (pret == 0) {
			continue;
		}

		/* this is undesirable but not much we can do - might want to flag unhappy status */
		if (pret < 0) {
			warn("poll error %d, %d", pret, errno);
			continue;
		}

		/* if we reach here, we have a valid command */
		orb_copy(ORB_ID(vehicle_command), cmd_sub, &cmd);

		/* ignore commands the high-prio loop handles */
		if (cmd.command == VEHICLE_CMD_DO_SET_MODE ||
		    cmd.command == VEHICLE_CMD_COMPONENT_ARM_DISARM ||
		    cmd.command == VEHICLE_CMD_NAV_TAKEOFF ||
		    cmd.command == VEHICLE_CMD_DO_SET_SERVO) {
			continue;
		}

		/* only handle low-priority commands here */
		switch (cmd.command) {

		case VEHICLE_CMD_PREFLIGHT_REBOOT_SHUTDOWN:
			if (is_safe(&status, &safety, &armed)) {

				if (((int)(cmd.param1)) == 1) {
					answer_command(cmd, VEHICLE_CMD_RESULT_ACCEPTED);
					usleep(100000);
					/* reboot */
					systemreset(false);

				} else if (((int)(cmd.param1)) == 3) {
					answer_command(cmd, VEHICLE_CMD_RESULT_ACCEPTED);
					usleep(100000);
					/* reboot to bootloader */
					systemreset(true);

				} else {
					answer_command(cmd, VEHICLE_CMD_RESULT_DENIED);
				}

			} else {
				answer_command(cmd, VEHICLE_CMD_RESULT_DENIED);
			}

			break;

		case VEHICLE_CMD_PREFLIGHT_CALIBRATION: {

				int calib_ret = ERROR;

				/* try to go to INIT/PREFLIGHT arming state */
				if (TRANSITION_DENIED == arming_state_transition(&status, &safety, ARMING_STATE_INIT, &armed, mavlink_fd)) {
					answer_command(cmd, VEHICLE_CMD_RESULT_DENIED);
					break;
				}

				if ((int)(cmd.param1) == 1) {
					/* gyro calibration */
					answer_command(cmd, VEHICLE_CMD_RESULT_ACCEPTED);
					calib_ret = do_gyro_calibration(mavlink_fd);

				} else if ((int)(cmd.param2) == 1) {
					/* magnetometer calibration */
					answer_command(cmd, VEHICLE_CMD_RESULT_ACCEPTED);
					calib_ret = do_mag_calibration(mavlink_fd);

				} else if ((int)(cmd.param3) == 1) {
					/* zero-altitude pressure calibration */
					answer_command(cmd, VEHICLE_CMD_RESULT_DENIED);

				} else if ((int)(cmd.param4) == 1) {
					/* RC calibration */
					answer_command(cmd, VEHICLE_CMD_RESULT_ACCEPTED);
					/* disable RC control input completely */
					status.rc_input_blocked = true;
					calib_ret = OK;
					mavlink_log_info(mavlink_fd, "CAL: Disabling RC IN");

				} else if ((int)(cmd.param4) == 2) {
					/* RC trim calibration */
					answer_command(cmd, VEHICLE_CMD_RESULT_ACCEPTED);
					calib_ret = do_trim_calibration(mavlink_fd);

				} else if ((int)(cmd.param5) == 1) {
					/* accelerometer calibration */
					answer_command(cmd, VEHICLE_CMD_RESULT_ACCEPTED);
					calib_ret = do_accel_calibration(mavlink_fd);

				} else if ((int)(cmd.param6) == 1) {
					/* airspeed calibration */
					answer_command(cmd, VEHICLE_CMD_RESULT_ACCEPTED);
					calib_ret = do_airspeed_calibration(mavlink_fd);

				} else if ((int)(cmd.param4) == 0) {
					/* RC calibration ended - have we been in one worth confirming? */
					if (status.rc_input_blocked) {
						answer_command(cmd, VEHICLE_CMD_RESULT_ACCEPTED);
						/* enable RC control input */
						status.rc_input_blocked = false;
						mavlink_log_info(mavlink_fd, "CAL: Re-enabling RC IN");
					}

					/* this always succeeds */
					calib_ret = OK;

				}

				if (calib_ret == OK) {
					tune_positive(true);

				} else {
					tune_negative(true);
				}

				arming_state_transition(&status, &safety, ARMING_STATE_STANDBY, &armed, mavlink_fd);

				break;
			}

		case VEHICLE_CMD_PREFLIGHT_STORAGE: {

				if (((int)(cmd.param1)) == 0) {
					int ret = param_load_default();

					if (ret == OK) {
						mavlink_log_info(mavlink_fd, "[cmd] parameters loaded");
						answer_command(cmd, VEHICLE_CMD_RESULT_ACCEPTED);

					} else {
						mavlink_log_critical(mavlink_fd, "#audio: parameters load ERROR");

						/* convenience as many parts of NuttX use negative errno */
						if (ret < 0) {
							ret = -ret;
						}

						if (ret < 1000) {
							mavlink_log_critical(mavlink_fd, "#audio: %s", strerror(ret));
						}

						answer_command(cmd, VEHICLE_CMD_RESULT_FAILED);
					}

				} else if (((int)(cmd.param1)) == 1) {
					int ret = param_save_default();

					if (ret == OK) {
						mavlink_log_info(mavlink_fd, "[cmd] parameters saved");
						answer_command(cmd, VEHICLE_CMD_RESULT_ACCEPTED);

					} else {
						mavlink_log_critical(mavlink_fd, "#audio: parameters save error");

						/* convenience as many parts of NuttX use negative errno */
						if (ret < 0) {
							ret = -ret;
						}

						if (ret < 1000) {
							mavlink_log_critical(mavlink_fd, "#audio: %s", strerror(ret));
						}

						answer_command(cmd, VEHICLE_CMD_RESULT_FAILED);
					}
				}

				break;
			}

		case VEHICLE_CMD_START_RX_PAIR:
			/* handled in the IO driver */
			break;

		default:
			/* don't answer on unsupported commands, it will be done in main loop */
			break;
		}

		/* send any requested ACKs */
		if (cmd.confirmation > 0 && cmd.command != VEHICLE_CMD_DO_SET_MODE
		    && cmd.command != VEHICLE_CMD_COMPONENT_ARM_DISARM) {
			/* send acknowledge command */
			// XXX TODO
		}
	}

	close(cmd_sub);

	return NULL;
}<|MERGE_RESOLUTION|>--- conflicted
+++ resolved
@@ -962,7 +962,6 @@
 			orb_copy(ORB_ID(offboard_control_setpoint), sp_offboard_sub, &sp_offboard);
 		}
 
-<<<<<<< HEAD
 		if (sp_offboard.timestamp != 0 &&
 		    sp_offboard.timestamp + OFFBOARD_TIMEOUT > hrt_absolute_time()) {
 			if (status.offboard_control_signal_lost) {
@@ -976,11 +975,8 @@
 			}
 		}
 
-		orb_check(telemetry_sub, &updated);
-=======
 		for (int i = 0; i < TELEMETRY_STATUS_ORB_ID_NUM; i++) {
 			orb_check(telemetry_subs[i], &updated);
->>>>>>> 509180ab
 
 			if (updated) {
 				struct telemetry_status_s telemetry;
