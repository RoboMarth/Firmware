--- conflicted
+++ resolved
@@ -271,11 +271,7 @@
 		if (ret != OK) break;
 
 		/* allocate basic report buffers */
-<<<<<<< HEAD
-		_reports = new ringbuffer::RingBuffer(2, sizeof(range_finder_report));
-=======
-		_reports = new RingBuffer(2, sizeof(distance_sensor_s));
->>>>>>> 5672df8e
+		_reports = new ringbuffer::RingBuffer(2, sizeof(distance_sensor_s));
 		if (_reports == nullptr) {
 			warnx("mem err");
 			ret = -1;
